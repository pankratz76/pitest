package org.pitest.util;

import java.io.BufferedReader;
import java.io.File;
import java.io.InputStream;
import java.io.InputStreamReader;

public class FileUtil {

  public static boolean deleteDirectory(final File path) {
    if (path.exists()) {
      final File[] files = path.listFiles();
      for (final File file : files) {
        if (file.isDirectory()) {
          deleteDirectory(file);
        } else {
          file.delete();
        }
      }
    }
    return (path.delete());
  }

  public static String readToString(final InputStream is)
      throws java.io.IOException {
    final StringBuffer fileData = new StringBuffer(1000);
    final BufferedReader reader = new BufferedReader(new InputStreamReader(is));
    char[] buf = new char[1024];
    int numRead = 0;

    while ((numRead = reader.read(buf)) != -1) {
      final String readData = String.valueOf(buf, 0, numRead);
      fileData.append(readData);
      buf = new char[1024];
    }

    reader.close();
    return fileData.toString();
  }

<<<<<<< HEAD
=======
  public static String randomFilename() {
    return System.currentTimeMillis()
        + ("" + Math.random()).replaceAll("\\.", "");
  }

>>>>>>> 5db899b6
}<|MERGE_RESOLUTION|>--- conflicted
+++ resolved
@@ -38,12 +38,9 @@
     return fileData.toString();
   }
 
-<<<<<<< HEAD
-=======
   public static String randomFilename() {
     return System.currentTimeMillis()
         + ("" + Math.random()).replaceAll("\\.", "");
   }
 
->>>>>>> 5db899b6
 }