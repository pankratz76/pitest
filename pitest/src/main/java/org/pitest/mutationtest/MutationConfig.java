--- conflicted
+++ resolved
@@ -25,21 +25,8 @@
   private final List<String>   jvmArgs;
   private final MutationEngine engine;
 
-<<<<<<< HEAD
-  public MutationConfig(final MutationEngine engine,
-      final MutationTestType type, final int threshold, final String[] jvmArgs) {
-    this(engine, type, threshold, Arrays.asList(jvmArgs));
-  }
-
-  public MutationConfig(final MutationEngine engine,
-      final MutationTestType type, final int threshold,
-      final List<String> jvmArgs) {
-    this.type = type;
-    this.threshold = threshold;
-=======
   public MutationConfig(final MutationEngine engine, final List<String> jvmArgs) {
 
->>>>>>> 5db899b6
     this.jvmArgs = jvmArgs;
     this.engine = engine;
   }
