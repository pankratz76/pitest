/*
 * Copyright 2010 Henry Coles
 * 
 * Licensed under the Apache License, Version 2.0 (the "License");
 * you may not use this file except in compliance with the License.
 * You may obtain a copy of the License at
 * 
 * http://www.apache.org/licenses/LICENSE-2.0
 * 
 * Unless required by applicable law or agreed to in writing,
 * software distributed under the License is distributed on an "AS IS" BASIS,
 * WITHOUT WARRANTIES OR CONDITIONS OF ANY KIND, either express or implied.
 * See the License for the specific language governing permissions and limitations under the License.
 */
package org.pitest.mutationtest;

import java.io.IOException;
import java.util.Collection;
import java.util.List;
import java.util.concurrent.Executors;
import java.util.logging.Logger;

import org.pitest.ConcreteConfiguration;
import org.pitest.DefaultStaticConfig;
import org.pitest.ExtendedTestResult;
import org.pitest.Pitest;
import org.pitest.TestResult;
<<<<<<< HEAD
import org.pitest.extension.TestListener;
import org.pitest.functional.F;
=======
import org.pitest.containers.BaseThreadPoolContainer;
import org.pitest.containers.UnContainer;
import org.pitest.extension.ClassLoaderFactory;
import org.pitest.extension.Container;
import org.pitest.extension.TestListener;
import org.pitest.extension.TestUnit;
>>>>>>> 5db899b6
import org.pitest.functional.FCollection;
import org.pitest.functional.Prelude;
import org.pitest.functional.SideEffect1;
<<<<<<< HEAD
import org.pitest.internal.ClassPath;
import org.pitest.mutationtest.instrument.JavaAgentJarFinder;
import org.pitest.mutationtest.instrument.UnRunnableMutationTestMetaData;
import org.pitest.util.JavaAgent;
=======
import org.pitest.help.Help;
import org.pitest.help.PitHelpError;
import org.pitest.internal.ClassPath;
import org.pitest.internal.IsolationUtils;
import org.pitest.junit.JUnitCompatibleConfiguration;
import org.pitest.mutationtest.commandline.OptionsParser;
import org.pitest.mutationtest.commandline.ParseResult;
import org.pitest.mutationtest.engine.MutationEngine;
import org.pitest.mutationtest.filter.LimitNumberOfMutationPerClassFilter;
import org.pitest.mutationtest.filter.MutationFilterFactory;
import org.pitest.mutationtest.filter.UnfilteredMutationFilter;
import org.pitest.mutationtest.instrument.JarCreatingJarFinder;
import org.pitest.mutationtest.instrument.UnRunnableMutationTestMetaData;
import org.pitest.mutationtest.report.DatedDirectoryResultOutputStrategy;
import org.pitest.mutationtest.report.SmartSourceLocator;
import org.pitest.util.JavaAgent;
import org.pitest.util.Log;
>>>>>>> 5db899b6
import org.pitest.util.TestInfo;
import org.pitest.util.Unchecked;

public class MutationCoverageReport implements Runnable {

<<<<<<< HEAD
=======
  private static final Logger     LOG = Log.getLogger();
>>>>>>> 5db899b6
  protected final ReportOptions   data;
  protected final ListenerFactory listenerFactory;
  protected final JavaAgent       javaAgentFinder;
  protected final boolean         nonLocalClassPath;

  public MutationCoverageReport(final ReportOptions data,
      final JavaAgent javaAgentFinder, final ListenerFactory listenerFactory,
      final boolean nonLocalClassPath) {
    this.javaAgentFinder = javaAgentFinder;
    this.nonLocalClassPath = nonLocalClassPath;
    this.listenerFactory = listenerFactory;
    this.data = data;
  }

  public final void run() {
    try {
      this.runReport();

    } catch (final IOException ex) {
      throw Unchecked.translateCheckedException(ex);
    }
  }

  public static void main(final String args[]) {

    final OptionsParser parser = new OptionsParser();
    final ParseResult pr = parser.parse(args);

    if (!pr.isOk()) {
      parser.printHelp();
      System.out.println(">>>> " + pr.getErrorMessage().value());
    } else {
      final ReportOptions data = pr.getOptions();
      setClassesInScopeToEqualTargetClassesIfNoValueSupplied(data);
      runReport(data);
    }

  }

  private static void runReport(final ReportOptions data) {
    final JarCreatingJarFinder agent = new JarCreatingJarFinder();
    try {
      final MutationCoverageReport instance = new MutationCoverageReport(data,
          agent, new HtmlReportFactory(new DatedDirectoryResultOutputStrategy(
              data.getReportDir())), false);

      instance.run();
    } finally {
      agent.close();
    }
  }

  private static void setClassesInScopeToEqualTargetClassesIfNoValueSupplied(
      final ReportOptions data) {
    if (!data.hasValueForClassesInScope()) {
      data.setClassesInScope(data.getTargetClasses());
    }
  }

<<<<<<< HEAD
  private static MutationCoverageReport selectRunType(final ReportOptions data) {
    if (data.isTestCentric()) {
      return new TestCentricReport(data, new JavaAgentJarFinder(),
          new HtmlReportFactory(), false);
    } else {
      return new CodeCentricReport(data, new JavaAgentJarFinder(),
          new HtmlReportFactory(), false);
    }
  }

=======
>>>>>>> 5db899b6
  protected void reportFailureForClassesWithoutTests(
      final Collection<String> classesWithOutATest,
      final TestListener mutationReportListener) {
    final SideEffect1<String> reportFailure = new SideEffect1<String>() {
      public void apply(final String a) {
        final TestResult tr = new ExtendedTestResult(null, null,
            new UnRunnableMutationTestMetaData("Could not find any tests for "
                + a));
        mutationReportListener.onTestFailure(tr);
      }

    };
    FCollection.forEach(classesWithOutATest, reportFailure);
  }

  protected ClassPath getClassPath() {
    return this.data.getClassPath(this.nonLocalClassPath).getOrElse(
        new ClassPath());
  }

  private void runReport() throws IOException {

    TestInfo.checkJUnitVersion();

    Log.setVerbose(this.data.isVerbose());

    LOG.fine("System class path is " + System.getProperty("java.class.path"));

    final long t0 = System.currentTimeMillis();

    final ConcreteConfiguration initialConfig = new ConcreteConfiguration(
        new JUnitCompatibleConfiguration());

    final CoverageDatabase coverageDatabase = new DefaultCoverageDatabase(
        initialConfig, this.getClassPath(), this.javaAgentFinder, this.data);

    if (!coverageDatabase.initialise()) {
      throw new PitHelpError(Help.FAILING_TESTS);
    }

    final Collection<ClassGrouping> codeClasses = coverageDatabase
        .getGroupedClasses();

    final DefaultStaticConfig staticConfig = new DefaultStaticConfig();
    final TestListener mutationReportListener = this.listenerFactory
        .getListener(coverageDatabase, t0,
            new SmartSourceLocator(this.data.getSourceDirs()));

    staticConfig.addTestListener(mutationReportListener);
    // staticConfig.addTestListener(ConsoleTestListener.);

    reportFailureForClassesWithoutTests(
        coverageDatabase.getParentClassesWithoutATest(), mutationReportListener);

    final MutationEngine engine = DefaultMutationConfigFactory.createEngine(
        this.data.isMutateStaticInitializers(),
        Prelude.or(this.data.getExcludedMethods()),
        this.data.getLoggingClasses(),
        this.data.getMutators().toArray(
            new Mutator[this.data.getMutators().size()]));

    final MutationConfig mutationConfig = new MutationConfig(engine,
        this.data.getJvmArgs());
    final MutationTestBuilder builder = new MutationTestBuilder(mutationConfig,
        limitMutationsPerClass(), new JUnitCompatibleConfiguration(),
        this.data, this.javaAgentFinder);

    final List<TestUnit> tus = builder.createMutationTestUnits(codeClasses,
        initialConfig, coverageDatabase);

    LOG.info("Created  " + tus.size() + " mutation test units");
    checkMutationsFounds(tus);

    final Pitest pit = new Pitest(staticConfig, initialConfig);
    pit.run(createContainer(), tus);

    LOG.info("Completed in " + timeSpan(t0) + ".  Tested " + codeClasses.size()
        + " classes.");

  }

  private void checkMutationsFounds(final List<TestUnit> tus) {
    if (tus.isEmpty()) {
      throw new PitHelpError(Help.NO_MUTATIONS_FOUND);
    }
  }

  private MutationFilterFactory limitMutationsPerClass() {
    if (this.data.getMaxMutationsPerClass() <= 0) {
      return UnfilteredMutationFilter.factory();
    } else {
      return LimitNumberOfMutationPerClassFilter.factory(this.data
          .getMaxMutationsPerClass());
    }

  }

  private Container createContainer() {
    if (this.data.getNumberOfThreads() > 1) {
      return new BaseThreadPoolContainer(this.data.getNumberOfThreads(),
          classLoaderFactory(), Executors.defaultThreadFactory()) {

      };
    } else {
      return new UnContainer();
    }
  }

  private ClassLoaderFactory classLoaderFactory() {
    final ClassLoader loader = IsolationUtils.getContextClassLoader();
    return new ClassLoaderFactory() {

      public ClassLoader get() {
        return loader;
      }

    };
  }

  private String timeSpan(final long t0) {
    return "" + ((System.currentTimeMillis() - t0) / 1000) + " seconds";
  }

  protected ClassPath getClassPath() {
    return this.data.getClassPath(this.nonLocalClassPath).getOrElse(
        new ClassPath());
  }

}<|MERGE_RESOLUTION|>--- conflicted
+++ resolved
@@ -25,26 +25,15 @@
 import org.pitest.ExtendedTestResult;
 import org.pitest.Pitest;
 import org.pitest.TestResult;
-<<<<<<< HEAD
-import org.pitest.extension.TestListener;
-import org.pitest.functional.F;
-=======
 import org.pitest.containers.BaseThreadPoolContainer;
 import org.pitest.containers.UnContainer;
 import org.pitest.extension.ClassLoaderFactory;
 import org.pitest.extension.Container;
 import org.pitest.extension.TestListener;
 import org.pitest.extension.TestUnit;
->>>>>>> 5db899b6
 import org.pitest.functional.FCollection;
 import org.pitest.functional.Prelude;
 import org.pitest.functional.SideEffect1;
-<<<<<<< HEAD
-import org.pitest.internal.ClassPath;
-import org.pitest.mutationtest.instrument.JavaAgentJarFinder;
-import org.pitest.mutationtest.instrument.UnRunnableMutationTestMetaData;
-import org.pitest.util.JavaAgent;
-=======
 import org.pitest.help.Help;
 import org.pitest.help.PitHelpError;
 import org.pitest.internal.ClassPath;
@@ -62,16 +51,12 @@
 import org.pitest.mutationtest.report.SmartSourceLocator;
 import org.pitest.util.JavaAgent;
 import org.pitest.util.Log;
->>>>>>> 5db899b6
 import org.pitest.util.TestInfo;
 import org.pitest.util.Unchecked;
 
 public class MutationCoverageReport implements Runnable {
 
-<<<<<<< HEAD
-=======
   private static final Logger     LOG = Log.getLogger();
->>>>>>> 5db899b6
   protected final ReportOptions   data;
   protected final ListenerFactory listenerFactory;
   protected final JavaAgent       javaAgentFinder;
@@ -131,19 +116,6 @@
     }
   }
 
-<<<<<<< HEAD
-  private static MutationCoverageReport selectRunType(final ReportOptions data) {
-    if (data.isTestCentric()) {
-      return new TestCentricReport(data, new JavaAgentJarFinder(),
-          new HtmlReportFactory(), false);
-    } else {
-      return new CodeCentricReport(data, new JavaAgentJarFinder(),
-          new HtmlReportFactory(), false);
-    }
-  }
-
-=======
->>>>>>> 5db899b6
   protected void reportFailureForClassesWithoutTests(
       final Collection<String> classesWithOutATest,
       final TestListener mutationReportListener) {
@@ -267,9 +239,4 @@
     return "" + ((System.currentTimeMillis() - t0) / 1000) + " seconds";
   }
 
-  protected ClassPath getClassPath() {
-    return this.data.getClassPath(this.nonLocalClassPath).getOrElse(
-        new ClassPath());
-  }
-
 }