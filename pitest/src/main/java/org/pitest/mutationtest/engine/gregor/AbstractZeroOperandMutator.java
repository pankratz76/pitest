--- conflicted
+++ resolved
@@ -52,11 +52,7 @@
   private void createMutation(final int opcode) {
     final ZeroOperandMutation mutation = getMutations().get(opcode);
     final MutationIdentifier newId = this.context.registerMutation(
-<<<<<<< HEAD
-        this.factory, mutation.decribe(opcode));
-=======
         this.factory, mutation.decribe(opcode, this.methodInfo));
->>>>>>> 5db899b6
     if (this.context.shouldMutate(newId)) {
       mutation.apply(opcode, this.mv);
     } else {
