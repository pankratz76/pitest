--- conflicted
+++ resolved
@@ -43,28 +43,12 @@
 
 public class MutationHtmlReportListener implements TestListener {
 
-<<<<<<< HEAD
+  private final ResultOutputStrategy          outputStrategy;
+
   private final MutatorScores                 mutatorScores = new MutatorScores();
   private final long                          startTime;
 
   private final Collection<SourceLocator>     sourceRoots   = new HashSet<SourceLocator>();
-  private final File                          reportDir;
-  private final List<MutationTestSummaryData> summaryData   = new ArrayList<MutationTestSummaryData>();
-  private final List<String>                  errors        = new ArrayList<String>();
-
-  public MutationHtmlReportListener() {
-    this(System.currentTimeMillis(), "./", dir("src/test/java"),
-        dir("src/main/java"), dir("src"), dir("test"), dir("source"),
-        dir("tst"), dir("java"));
-  }
-=======
-  private final ResultOutputStrategy          outputStrategy;
-
-  private final MutatorScores                 mutatorScores = new MutatorScores();
-  private final long                          startTime;
-
-  private final Collection<SourceLocator>     sourceRoots   = new HashSet<SourceLocator>();
->>>>>>> 5db899b6
 
   private final List<MutationTestSummaryData> summaryData   = new ArrayList<MutationTestSummaryData>();
   private final List<String>                  errors        = new ArrayList<String>();
@@ -73,23 +57,10 @@
   public MutationHtmlReportListener(final CoverageDatabase coverage,
       final long startTime, final ResultOutputStrategy outputStrategy,
       final SourceLocator... locators) {
-<<<<<<< HEAD
-    this(System.currentTimeMillis(), reportDir, locators);
-  }
-
-  public MutationHtmlReportListener(final long startTime,
-      final String reportDir, final SourceLocator... locators) {
-    final SimpleDateFormat sdf = new SimpleDateFormat("yyyyMMddHHmm");
-    final String timeString = sdf.format(new Date());
-    this.reportDir = new File(addPathSeperatorIfMissing(reportDir) + timeString);
-    this.reportDir.mkdirs();
-=======
     this.coverage = coverage;
     this.outputStrategy = outputStrategy;
     this.startTime = startTime;
->>>>>>> 5db899b6
     this.sourceRoots.addAll(Arrays.asList(locators));
-    this.startTime = startTime;
   }
 
   private void extractMetaData(final TestResult tr) {
@@ -113,11 +84,6 @@
 
     try {
       this.mutatorScores.registerResults(value.getMutations());
-<<<<<<< HEAD
-
-      final Statistics stats = value.getStats().value();
-=======
->>>>>>> 5db899b6
 
       final String css = FileUtil.readToString(IsolationUtils
           .getContextClassLoader().getResourceAsStream(
@@ -286,13 +252,8 @@
           this.mutatorScores.getTotalDetectedMutations());
       st.setAttribute("duration", duration);
       st.setAttribute("mutatorScores", this.mutatorScores);
-<<<<<<< HEAD
-      bw.write(st.toString());
-      bw.close();
-=======
       writer.write(st.toString());
       writer.close();
->>>>>>> 5db899b6
 
     } catch (final IOException e) {
       e.printStackTrace();
