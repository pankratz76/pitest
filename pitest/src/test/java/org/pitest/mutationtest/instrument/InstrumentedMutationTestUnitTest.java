--- conflicted
+++ resolved
@@ -1,216 +1,3 @@
-<<<<<<< HEAD
-/*
- * Copyright 2010 Henry Coles
- * 
- * Licensed under the Apache License, Version 2.0 (the "License"); 
- * you may not use this file except in compliance with the License. 
- * You may obtain a copy of the License at 
- * 
- * http://www.apache.org/licenses/LICENSE-2.0 
- * 
- * Unless required by applicable law or agreed to in writing, 
- * software distributed under the License is distributed on an "AS IS" BASIS, 
- * WITHOUT WARRANTIES OR CONDITIONS OF ANY KIND, either express or implied. 
- * See the License for the specific language governing permissions and limitations under the License. 
- */
-package org.pitest.mutationtest.instrument;
-
-import static org.junit.Assert.assertEquals;
-import static org.junit.Assert.assertTrue;
-import static org.mockito.Matchers.any;
-import static org.mockito.Mockito.verify;
-
-import java.util.Collections;
-
-import org.junit.Before;
-import org.junit.Test;
-import org.mockito.Mock;
-import org.mockito.MockitoAnnotations;
-import org.pitest.Description;
-import org.pitest.extension.ResultCollector;
-import org.pitest.internal.IsolationUtils;
-import org.pitest.junit.JUnitCompatibleConfiguration;
-import org.pitest.mutationtest.DefaultMutationConfigFactory;
-import org.pitest.mutationtest.Mutator;
-
-public class InstrumentedMutationTestUnitTest {
-
-  private InstrumentedMutationTestUnit testee;
-
-  @Mock
-  private ResultCollector              rc;
-
-  @Before
-  public void setup() {
-    MockitoAnnotations.initMocks(this);
-  }
-
-  public static class One {
-    public static int increment() {
-      int i = 0;
-      i++;
-      return i;
-    }
-
-    public static int incrementAgain() {
-      int i = 0;
-      i++;
-      return i;
-    }
-
-    public static int moreIncrements() {
-      int i = 0;
-      i++;
-      return i;
-    }
-
-  }
-
-  public static class TestOne {
-    @Test
-    public void test() {
-      final int i = One.increment();
-      System.err.println("Running test 1 = " + i);
-      System.err.flush();
-      assertEquals(1, i);
-    }
-
-    @Test
-    public void test2() throws InterruptedException {
-
-      final int i = One.incrementAgain();
-      System.err.println("Running test 2 = " + i);
-      System.err.flush();
-      assertEquals(1, i);
-    }
-
-    @Test
-    public void test3() {
-
-    }
-
-    @Test
-    public void test4() throws InterruptedException {
-
-    }
-
-  }
-
-  @Test
-  public void shouldReportSuccessIfMoreThanThresholdLevelOfMutationsDetected() {
-    this.testee = this.createFor(TestOne.class, One.class, 66);
-    execute();
-    verify(this.rc).notifyEnd(any(Description.class),
-        any(MutationMetaData.class));
-  }
-
-  @Test
-  public void shouldReportFailureIfLessThanThresholdLevelOfMutationsDetected() {
-    this.testee = this.createFor(TestOne.class, One.class, 100);
-    execute();
-    verify(this.rc).notifyEnd(any(Description.class), any(Throwable.class),
-        any(MutationMetaData.class));
-  }
-
-  @Test
-  public void shouldReportSkippedIfNoMutationsDetected() {
-    this.testee = new InstrumentedMutationTestUnit(
-        Collections.<String> singleton(TestOne.class.getName()),
-        Collections.<String> singleton(One.class.getName()),
-        new JavaAgentJarFinder(), DefaultMutationConfigFactory.createConfig(66,
-            Mutator.INVERT_NEGS), new JUnitCompatibleConfiguration(), null);
-    execute();
-    verify(this.rc).notifySkipped(any(Description.class));
-  }
-
-  static class HideFromJUnit {
-    public static class FailingTest {
-      @Test
-      public void fail() {
-        assertTrue(false);
-      }
-    }
-  }
-
-  @Test
-  public void shouldReportFailureIfUnmutatedTestsDoNotRunGreen() {
-    this.testee = createFor(HideFromJUnit.FailingTest.class, One.class, 66);
-    execute();
-    verify(this.rc)
-        .notifyEnd(any(Description.class), any(AssertionError.class));
-  }
-
-  public static class HasStaticInitializer {
-    static int i = 0;
-    static int j = 0;
-    static int k = 0;
-    static {
-      i++;
-      j++;
-      k++;
-    }
-  }
-
-  public static class MutationTestStaticInitializerWithMissingTest {
-    @Test()
-    public void testFirstMutationPoint() throws InterruptedException {
-      System.out.println("i is " + HasStaticInitializer.i);
-      assertEquals(1, HasStaticInitializer.i);
-    }
-
-    @Test()
-    public void testSeondMutationPoint() throws InterruptedException {
-      System.out.println("j is " + HasStaticInitializer.j);
-      assertEquals(1, HasStaticInitializer.j);
-    }
-
-  }
-
-  public static class FullyMutationTestStaticInitializer extends
-      MutationTestStaticInitializerWithMissingTest {
-    @Test()
-    public void testThirdMutationPoint() throws InterruptedException {
-      System.out.println("j is " + HasStaticInitializer.k);
-      assertEquals(1, HasStaticInitializer.k);
-    }
-
-  }
-
-  @Test
-  public void shouldCorrectlyDetectMissedMutationInStaticInitializers() {
-    // class has three mutations but only 1 test so should fail
-    this.testee = createFor(MutationTestStaticInitializerWithMissingTest.class,
-        HasStaticInitializer.class, 100);
-    execute();
-    verify(this.rc).notifyEnd(any(Description.class), any(Throwable.class),
-        any(MutationMetaData.class));
-  }
-
-  @Test
-  public void shouldPassIfAllMutationsInStaticInitializerDetected() {
-    this.testee = createFor(FullyMutationTestStaticInitializer.class,
-        HasStaticInitializer.class, 100);
-    execute();
-    verify(this.rc).notifyEnd(any(Description.class),
-        any(MutationMetaData.class));
-  }
-
-  private void execute() {
-    this.testee.execute(IsolationUtils.getContextClassLoader(), this.rc);
-  }
-
-  private InstrumentedMutationTestUnit createFor(final Class<?> test,
-      final Class<?> mutee, final int threshold) {
-
-    return new InstrumentedMutationTestUnit(Collections.<String> singleton(test
-        .getName()), Collections.<String> singleton(mutee.getName()),
-        new JavaAgentJarFinder(), DefaultMutationConfigFactory.createConfig(
-            threshold, Mutator.INCREMENTS, Mutator.MATH),
-        new JUnitCompatibleConfiguration(), null);
-  }
-
-}
-=======
 ///*
 // * Copyright 2010 Henry Coles
 // * 
@@ -421,5 +208,4 @@
 //        new JUnitCompatibleConfiguration(), null);
 //  }
 //
-// }
->>>>>>> 5db899b6
+// }