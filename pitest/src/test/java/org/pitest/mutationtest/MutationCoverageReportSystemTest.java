/*
 * Copyright 2010 Henry Coles
 * 
 * Licensed under the Apache License, Version 2.0 (the "License");
 * you may not use this file except in compliance with the License.
 * You may obtain a copy of the License at
 * 
 * http://www.apache.org/licenses/LICENSE-2.0
 * 
 * Unless required by applicable law or agreed to in writing,
 * software distributed under the License is distributed on an "AS IS" BASIS,
 * WITHOUT WARRANTIES OR CONDITIONS OF ANY KIND, either express or implied.
 * See the License for the specific language governing permissions and limitations under the License.
 */

package org.pitest.mutationtest;

import static org.junit.Assert.assertEquals;
import static org.pitest.mutationtest.DetectionStatus.KILLED;
import static org.pitest.mutationtest.DetectionStatus.NO_COVERAGE;
import static org.pitest.mutationtest.DetectionStatus.RUN_ERROR;
import static org.pitest.mutationtest.DetectionStatus.SURVIVED;
import static org.pitest.mutationtest.DetectionStatus.TIMED_OUT;

import java.io.File;
import java.io.FileOutputStream;
import java.io.IOException;
import java.io.InputStream;
import java.io.OutputStream;
import java.util.ArrayList;
import java.util.Arrays;
import java.util.Collections;
import java.util.List;

import org.junit.Ignore;
import org.junit.Test;
import org.junit.experimental.categories.Category;
import org.pitest.SystemTest;
import org.pitest.classpath.ClassPath;
import org.pitest.help.PitHelpError;
<<<<<<< HEAD
import org.pitest.mutationtest.engine.gregor.config.Mutator;
import org.pitest.testng.TestGroupConfig;
=======
import org.pitest.junit.JUnitCompatibleConfiguration;
import org.pitest.mutationtest.config.SettingsFactory;
import org.pitest.testapi.TestGroupConfig;
import org.pitest.mutationtest.engine.gregor.config.GregorEngineFactory;
import org.pitest.mutationtest.engine.gregor.config.Mutator;
import org.pitest.mutationtest.incremental.NullHistoryStore;
import org.pitest.mutationtest.tooling.JarCreatingJarFinder;
import org.pitest.mutationtest.tooling.MutationCoverage;
import org.pitest.mutationtest.tooling.MutationStrategies;
import org.pitest.process.DefaultJavaExecutableLocator;
import org.pitest.process.JavaAgent;
import org.pitest.process.LaunchOptions;
import org.pitest.testapi.Configuration;
>>>>>>> bc76cf59
import org.pitest.testng.TestNGConfiguration;
import org.pitest.util.FileUtil;
import org.pitest.util.IsolationUtils;

import com.example.BeforeAfterClassTest;
import com.example.CoveredByABeforeAfterClassTest;
import com.example.CoveredByEasyMock;
import com.example.CoveredByJMockit;
import com.example.CoveredByJUnitThreeSuite;
import com.example.CrashesJVMWhenMutated;
import com.example.FailsTestWhenEnvVariableSetTestee;
import com.example.FullyCoveredTestee;
import com.example.FullyCoveredTesteeTest;
import com.example.HasMutationInFinallyBlockNonTest;
import com.example.HasMutationInFinallyBlockTest;
import com.example.HasMutationsInFinallyBlock;
import com.example.JUnitThreeSuite;
import com.example.KeepAliveThread;
import com.example.MultipleMutations;

@Category(SystemTest.class)
public class MutationCoverageReportSystemTest extends ReportTestBase {

  private static final int ONE_MINUTE = 60000;

  @Test
  public void shouldPickRelevantTestsAndKillMutationsBasedOnCoverageData() {
    this.data.setTargetClasses(predicateFor("com.example.FullyCovered*"));
    this.data.setVerbose(true);
    createAndRun();
    verifyResults(KILLED);
  }

  @Test
  public void shouldPickRelevantTestsAndKillMutationsBasedOnCoverageDataWhenLimitedByClassReach() {
    this.data.setDependencyAnalysisMaxDistance(2);
    this.data.setTargetTests(predicateFor("com.example.*FullyCovered*"));
    this.data.setTargetClasses(predicateFor("com.example.FullyCovered*"));
    createAndRun();
    verifyResults(KILLED);
  }

  @Test
  public void shouldReportUnCoveredMutations() {
    this.data.setTargetClasses(predicateFor("com.example.PartiallyCovered*"));
    createAndRun();
    verifyResults(KILLED, NO_COVERAGE);
  }

  @Test
  public void shouldReportSurvivingMutations() {
    this.data
        .setTargetClasses(predicateFor("com.example.CoveredButOnlyPartiallyTested*"));
    createAndRun();
    verifyResults(KILLED, SURVIVED);
  }

  @Test
  public void shouldKillMutationsInStaticInitializersWhenThereIsCoverageAndMutateStaticFlagIsSet() {
    this.data.setMutateStaticInitializers(true);
    this.data
        .setTargetClasses(predicateFor("com.example.HasMutableStaticInitializer*"));
    createAndRun();
    verifyResults(KILLED);
  }

  @Test
  public void shouldNotCreateMutationsInStaticInitializersWhenFlagNotSet() {
    this.data.setMutateStaticInitializers(false);
    this.data
        .setTargetClasses(predicateFor("com.example.HasMutableStaticInitializer*"));
    createAndRun();
    verifyResults();
  }

  @Test(expected = PitHelpError.class)
  public void shouldFailRunWithHelpfulMessageIfTestsNotGreen() {
    setMutators(Mutator.MATH);
    this.data
        .setTargetClasses(predicateFor("com.example.FailsTestWhenEnvVariableSet*"));
    this.data.addChildJVMArgs(Arrays.asList("-D"
        + FailsTestWhenEnvVariableSetTestee.class.getName() + "=true"));
    createAndRun();
    // should not get here
  }

  @Test
  public void shouldOnlyRunTestsMathchingSuppliedFilter() {
    this.data.setMutateStaticInitializers(true);
    this.data
        .setTargetClasses(predicateFor(com.example.HasMutableStaticInitializer.class));
    this.data
        .setTargetTests(predicateFor(com.example.HasMutableStaticInitializerTest.class));
    createAndRun();
    verifyResults(KILLED);
  }

  @Test
  public void shouldLoadResoucesOffClassPathFromFolderWithSpaces() {
    setMutators(Mutator.RETURN_VALS);
    this.data
        .setTargetClasses(predicateFor("com.example.LoadsResourcesFromClassPath*"));
    createAndRun();
    verifyResults(KILLED);
  }

  @Test
  public void shouldPickRelevantTestsFromSuppliedTestSuites() {
    this.data.setTargetClasses(predicateFor("com.example.FullyCovered*"));
    this.data
        .setTargetTests(predicateFor(com.example.SuiteForFullyCovered.class));
    createAndRun();
    verifyResults(KILLED);
  }

  @Test
  public void shouldNotMutateMethodsMatchingExclusionPredicate() {
    this.data.setTargetClasses(predicateFor("com.example.HasExcludedMethods*"));
    this.data.setExcludedMethods(predicateFor("excludeMe"));
    createAndRun();
    verifyResults();
  }

  @Test
  public void shouldLimitNumberOfMutationsPerClass() {
    this.data.setTargetClasses(predicateFor(MultipleMutations.class));
    this.data
        .setTargetTests(predicateFor(com.example.FullyCoveredTesteeTest.class));
    this.data.setMaxMutationsPerClass(1);
    createAndRun();
    verifyResults(NO_COVERAGE);
  }

  @Test
  public void shouldWorkWithEasyMock() {
    this.data.setTargetClasses(predicateFor(CoveredByEasyMock.class));
    this.data.setTargetTests(predicateFor(com.example.EasyMockTest.class));
    createAndRun();
    verifyResults(KILLED, KILLED, KILLED);
  }

  @Test
  @Ignore("does not seem to be possible to have TestNG on the classpath when jmockit agent is loaded")
  public void shouldWorkWithJMockit() {
    this.data.setTargetClasses(predicateFor(CoveredByJMockit.class));
    this.data.setTargetTests(predicateFor(com.example.JMockitTest.class));
    createAndRun();
    verifyResults(KILLED, KILLED, TIMED_OUT);
  }

  @Test
  public void shouldWorkWithMockitoJUnitRunner() {
    this.data.setTargetClasses(predicateFor("com.example.MockitoCallFoo"));
    this.data.setTargetTests(predicateFor(com.example.MockitoRunnerTest.class));
    this.data.setVerbose(true);
    createAndRun();
    verifyResults(KILLED);
  }

  @Test(expected = PitHelpError.class)
  public void shouldReportHelpfulErrorIfNoMutationsFounds() {
    this.data.setFailWhenNoMutations(true);
    this.data.setTargetClasses(predicateFor("foo"));
    createAndRun();
  }

  @Test
  public void shouldExcludeFilteredTests() {
    this.data.setTargetTests(predicateFor("com.example.*FullyCoveredTestee*"));
    this.data.setTargetClasses(predicateFor("com.example.FullyCovered*"));
    this.data.setExcludedClasses(predicateFor(FullyCoveredTesteeTest.class));
    createAndRun();
    verifyResults(NO_COVERAGE);
  }

  @Test
  public void willAllowExcludedClassesToBeReIncludedViaSuite() {
    this.data
        .setTargetTests(predicateFor("com.example.*SuiteForFullyCovered*"));
    this.data.setTargetClasses(predicateFor("com.example.FullyCovered*"));
    this.data.setExcludedClasses(predicateFor(FullyCoveredTesteeTest.class));
    createAndRun();
    verifyResults(KILLED);
  }

  @Test(expected = PitHelpError.class)
  public void shouldExcludeFilteredClasses() {
    this.data.setFailWhenNoMutations(true);
    this.data.setTargetClasses(predicateFor(FullyCoveredTestee.class));
    this.data.setExcludedClasses(predicateFor(FullyCoveredTestee.class));
    createAndRun();
  }

  @Test
  public void shouldMutateClassesSuppliedToAlternateClassPath()
      throws IOException {
    // yes, this is horrid
    final String location = FileUtil.randomFilename() + ".jar";
    try {
      final FileOutputStream fos = new FileOutputStream(location);
      final InputStream stream = IsolationUtils.getContextClassLoader()
          .getResourceAsStream("outofcp.jar");
      copy(stream, fos);
      fos.close();

      this.data.setTargetClasses(predicateFor("com.outofclasspath.*Mutee*"));
      this.data.setTargetTests(predicateFor("com.outofclasspath.*"));
      
      List<String> cp = new ArrayList<String>();
      cp.addAll(Arrays.asList(ClassPath.getClassPathElements()));
      cp.add(location);
      
      this.data.setClassPathElements(cp);
      this.data.setDependencyAnalysisMaxDistance(-1);
      this.data.setExcludedClasses(predicateFor("*Power*", "*JMockit*"));
      createAndRun();
      verifyResults(KILLED);
    } finally {
      new File(location).delete();
    }
  }

  @Test
  public void shouldSupportTestNG() {
    this.data
        .setTargetClasses(predicateFor("com.example.testng.FullyCovered*"));
    this.data.setVerbose(true);
    createAndRun(new TestNGConfiguration(new TestGroupConfig(
        Collections.<String> emptyList(), Collections.<String> emptyList())));
    verifyResults(KILLED);
  }

  @Test(timeout = ONE_MINUTE)
  public void shouldTerminateWhenThreadpoolCreated() {
    this.data.setTargetClasses(predicateFor(KeepAliveThread.class));
    this.data
        .setTargetTests(predicateFor(com.example.KeepAliveThreadTest.class));
    createAndRun();
    verifyResults(SURVIVED);
  }

  @Test
  public void shouldMarkChildJVMCrashesAsRunErrors() {
    setMutators(Mutator.NEGATE_CONDITIONALS);
    this.data.setTargetClasses(predicateFor(CrashesJVMWhenMutated.class));
    this.data
        .setTargetTests(predicateFor(com.example.TestCrashesJVMWhenMutated.class));
    createAndRun();

    verifyResults(RUN_ERROR);

  }

  @Test
  public void shouldCombineAndKillInlinedMutationsInFinallyBlocks() {
    setMutators(Mutator.INCREMENTS);
    this.data.setTargetClasses(predicateFor(HasMutationsInFinallyBlock.class));
    this.data.setTargetTests(predicateFor(HasMutationInFinallyBlockTest.class));
    this.data.setDetectInlinedCode(true);
    createAndRun();

    verifyResults(KILLED);
  }

  @Test
  public void shouldUseTestsDefinedInASuppliedJUnitThreeSuite() {
    setMutators(Mutator.RETURN_VALS);
    this.data.setTargetClasses(predicateFor(CoveredByJUnitThreeSuite.class));
    this.data.setTargetTests(predicateFor(JUnitThreeSuite.class));
    this.data.setVerbose(true);
    createAndRun();

    verifyResults(KILLED);
  }

  @Test
  public void shouldReportCombinedCoveredButNotTestedMutationsInFinallyBlocksAsSurvived() {
    setMutators(Mutator.INCREMENTS);
    this.data.setTargetClasses(predicateFor(HasMutationsInFinallyBlock.class));
    this.data
        .setTargetTests(predicateFor(HasMutationInFinallyBlockNonTest.class));
    this.data.setDetectInlinedCode(true);
    createAndRun();

    verifyResults(SURVIVED);
  }

  @Test
  public void shouldExitAfterFirstFailureWhenTestClassAnnotatedWithBeforeClass() {
    setMutators(Mutator.RETURN_VALS);
    this.data
        .setTargetClasses(predicateFor(CoveredByABeforeAfterClassTest.class));
    this.data.setTargetTests(predicateFor(BeforeAfterClassTest.class));

    createAndRun();

    verifyResults(KILLED);
    assertEquals(1, this.metaDataExtractor.getNumberOfTestsRun());
  }

  @Test
  public void shouldKillMutationsWhenMutationsPreventsConstructionOfTestClass() {
    setMutators(Mutator.RETURN_VALS);

    this.data
        .setTargetClasses(predicateFor(com.example.mutatablecodeintest.Mutee.class));
    this.data
        .setTargetTests(predicateFor(com.example.mutatablecodeintest.MuteeTest.class));

    createAndRun();

    verifyResults(KILLED);
  }
  
  @Test
  public void shouldKillMutationsWhenKillingTestClassContainsAnIgnoreOnAnotherMethod() {
    setMutators(Mutator.RETURN_VALS);

    this.data
        .setTargetClasses(predicateFor(com.example.testhasignores.Mutee.class));
    this.data
        .setTargetTests(predicateFor(com.example.testhasignores.MuteeTest.class));

    createAndRun();

    verifyResults(KILLED);
  }

<<<<<<< HEAD
=======
  private void createAndRun() {
    createAndRun(new JUnitCompatibleConfiguration(new TestGroupConfig()));
  }

  private void createAndRun(final Configuration configuration) {
    final JavaAgent agent = new JarCreatingJarFinder();
    try {

      this.data.setConfiguration(configuration);
      final CoverageOptions coverageOptions = this.data.createCoverageOptions();
      final LaunchOptions launchOptions = new LaunchOptions(agent, new DefaultJavaExecutableLocator(),
          this.data.getJvmArgs());

      final PathFilter pf = new PathFilter(new True<ClassPathRoot>(),
          new True<ClassPathRoot>());
      final ProjectClassPaths cps = new ProjectClassPaths(
          this.data.getClassPath(), this.data.createClassesFilter(), pf);

      final Timings timings = new Timings();
      final CodeSource code = new CodeSource(cps, coverageOptions
          .getPitConfig().testClassIdentifier());

      final CoverageGenerator coverageDatabase = new DefaultCoverageGenerator(
          null, coverageOptions, launchOptions, code,
          new NullCoverageExporter(), timings, false);

      final HistoryStore history = new NullHistoryStore();
>>>>>>> bc76cf59


  private static void copy(final InputStream in, final OutputStream out)
      throws IOException {
    // Read bytes and write to destination until eof

    final byte[] buf = new byte[1024];
    int len = 0;
    while ((len = in.read(buf)) >= 0) {
      out.write(buf, 0, len);
    }
  }


}<|MERGE_RESOLUTION|>--- conflicted
+++ resolved
@@ -38,24 +38,8 @@
 import org.pitest.SystemTest;
 import org.pitest.classpath.ClassPath;
 import org.pitest.help.PitHelpError;
-<<<<<<< HEAD
 import org.pitest.mutationtest.engine.gregor.config.Mutator;
-import org.pitest.testng.TestGroupConfig;
-=======
-import org.pitest.junit.JUnitCompatibleConfiguration;
-import org.pitest.mutationtest.config.SettingsFactory;
 import org.pitest.testapi.TestGroupConfig;
-import org.pitest.mutationtest.engine.gregor.config.GregorEngineFactory;
-import org.pitest.mutationtest.engine.gregor.config.Mutator;
-import org.pitest.mutationtest.incremental.NullHistoryStore;
-import org.pitest.mutationtest.tooling.JarCreatingJarFinder;
-import org.pitest.mutationtest.tooling.MutationCoverage;
-import org.pitest.mutationtest.tooling.MutationStrategies;
-import org.pitest.process.DefaultJavaExecutableLocator;
-import org.pitest.process.JavaAgent;
-import org.pitest.process.LaunchOptions;
-import org.pitest.testapi.Configuration;
->>>>>>> bc76cf59
 import org.pitest.testng.TestNGConfiguration;
 import org.pitest.util.FileUtil;
 import org.pitest.util.IsolationUtils;
@@ -384,38 +368,6 @@
     verifyResults(KILLED);
   }
 
-<<<<<<< HEAD
-=======
-  private void createAndRun() {
-    createAndRun(new JUnitCompatibleConfiguration(new TestGroupConfig()));
-  }
-
-  private void createAndRun(final Configuration configuration) {
-    final JavaAgent agent = new JarCreatingJarFinder();
-    try {
-
-      this.data.setConfiguration(configuration);
-      final CoverageOptions coverageOptions = this.data.createCoverageOptions();
-      final LaunchOptions launchOptions = new LaunchOptions(agent, new DefaultJavaExecutableLocator(),
-          this.data.getJvmArgs());
-
-      final PathFilter pf = new PathFilter(new True<ClassPathRoot>(),
-          new True<ClassPathRoot>());
-      final ProjectClassPaths cps = new ProjectClassPaths(
-          this.data.getClassPath(), this.data.createClassesFilter(), pf);
-
-      final Timings timings = new Timings();
-      final CodeSource code = new CodeSource(cps, coverageOptions
-          .getPitConfig().testClassIdentifier());
-
-      final CoverageGenerator coverageDatabase = new DefaultCoverageGenerator(
-          null, coverageOptions, launchOptions, code,
-          new NullCoverageExporter(), timings, false);
-
-      final HistoryStore history = new NullHistoryStore();
->>>>>>> bc76cf59
-
-
   private static void copy(final InputStream in, final OutputStream out)
       throws IOException {
     // Read bytes and write to destination until eof
