package org.pitest.mutationtest.build.intercept.javafeatures;

import static org.assertj.core.api.Assertions.assertThat;

import java.text.MessageFormat;
import java.util.Arrays;
import java.util.Collection;
import java.util.LinkedHashSet;
import java.util.List;
import java.util.Set;

import org.assertj.core.api.Condition;
import org.assertj.core.api.SoftAssertions;
import org.pitest.bytecode.analysis.ClassTree;
import org.pitest.bytecode.analysis.MethodTree;
import org.pitest.classinfo.ClassByteArraySource;
import org.pitest.classinfo.ClassName;
import org.pitest.classpath.ClassloaderByteArraySource;
import org.pitest.functional.F;
import org.pitest.functional.FCollection;
import org.pitest.functional.Option;
import org.pitest.functional.predicate.True;
import org.pitest.mutationtest.build.MutationInterceptor;
import org.pitest.mutationtest.engine.Mutater;
import org.pitest.mutationtest.engine.MutationDetails;
import org.pitest.mutationtest.engine.gregor.GregorMutater;
import org.pitest.mutationtest.engine.gregor.MethodInfo;
import org.pitest.mutationtest.engine.gregor.MethodMutatorFactory;
import org.pitest.util.ResourceFolderByteArraySource;

public class FilterTester {
  
  private static final Collection<String> COMPILERS = Arrays.asList("javac",
      "ecj", "aspectj");
 
  private final String path;
  private final ClassByteArraySource source = new ResourceFolderByteArraySource();
  private final MutationInterceptor testee;
  private final Collection<MethodMutatorFactory> mutators;
  
  public FilterTester(String path, MutationInterceptor testee, MethodMutatorFactory ... mutators) {
    this(path, testee, Arrays.asList(mutators));
  }
   
  public FilterTester(String path, MutationInterceptor testee, Collection<MethodMutatorFactory> mutators) {
    this.mutators = mutators;
    this.testee = testee;
    this.path = path;
  }
   
  
  public void assertFiltersMutationAtNLocations(int n, Class<?> clazz) {
    Sample s = makeSampleForCurrentCompiler(clazz);
    assertFiltersMutationAtNLocations(n, s, mutateFromClassLoader());
  }
  
  public void assertFiltersMutationAtNLocations(int n, Sample s, GregorMutater mutator) {
    List<MutationDetails> mutations = mutator.findMutations(s.className);
    Collection<MutationDetails> actual = filter(s.clazz, mutations, mutator);
   
    Set<Loc> originalLocations = new LinkedHashSet<Loc>();
    FCollection.mapTo(mutations, toLocation(s.clazz), originalLocations);
    
    Set<Loc> filteredLocations = new LinkedHashSet<Loc>();
    FCollection.mapTo(actual, toLocation(s.clazz), filteredLocations);
    
    assertThat(filteredLocations)
    .describedAs("Expected to filter %d locations from the %d in %s", n, originalLocations.size(), s.clazz.toString())
    .hasSize(originalLocations.size() - n);

  }
  
  private F<MutationDetails, Loc> toLocation(final ClassTree tree) {
    return new F<MutationDetails, Loc>() {
      @Override
      public Loc apply(MutationDetails a) {
        MethodTree method = tree.method(a.getId().getLocation()).value();
        Loc l = new Loc();
        l.index = a.getInstructionIndex();
        l.node = method.instructions().get(a.getInstructionIndex());
        return l;  
      }
      
    };
  }

  public void assertLeavesNMutants(int n, String sample) {
    GregorMutater mutator = mutateFromResourceDir();
    atLeastOneSampleExists(sample);
    
    SoftAssertions softly = new SoftAssertions();
    
    for (Sample s : samples(sample)) {
      List<MutationDetails> mutations = mutator.findMutations(s.className);
      Collection<MutationDetails> actual = filter(s.clazz, mutations, mutator);
      
      softly.assertThat(actual)
      .describedAs("Wrong number of mutants  with " + s.compiler)
      .hasSize(n);
    }
    
    softly.assertAll();
  }

  public void assertFiltersNMutationFromSample(int n, String sample) {
    GregorMutater mutator = mutateFromResourceDir();
    atLeastOneSampleExists(sample);
    
    SoftAssertions softly = new SoftAssertions();
    
    for (Sample s : samples(sample)) {
      assertFiltersNMutants(n, mutator, s, softly);
    }
    
    softly.assertAll();
  }
  
  public void assertFiltersNMutationFromClass(int n, Class<?> clazz) {
<<<<<<< HEAD
    Sample s = makeSampleForCurrentCompiler(clazz);
=======
    Sample s = sampleForClass(clazz);
>>>>>>> 1d9da7cd
    
    SoftAssertions softly = new SoftAssertions();
    
    assertFiltersNMutants(n, mutateFromClassLoader(), s, softly);
    
    softly.assertAll();
  }

<<<<<<< HEAD
  private Sample makeSampleForCurrentCompiler(Class<?> clazz) {
    ClassloaderByteArraySource source = ClassloaderByteArraySource.fromContext();
    Sample s = new Sample();
    s.className = ClassName.fromClass(clazz);
    s.clazz = ClassTree.fromBytes(source.getBytes(clazz.getName()).value());
    s.compiler = "current";
    return s;
  }

=======
  public void assertFiltersMutationsFromMutator(String id, Class<?> clazz) {
    Sample s = sampleForClass(clazz);
    GregorMutater mutator = mutateFromClassLoader();
    List<MutationDetails> mutations = mutator.findMutations(s.className);
    Collection<MutationDetails> actual = filter(s.clazz, mutations, mutator);
    
    SoftAssertions softly = new SoftAssertions();
    checkHasNMutants(1, s, softly, mutations);
    
    List<MutationDetails> filteredOut = FCollection.filter(mutations, notIn(actual));
    
    softly.assertThat(filteredOut).describedAs("No mutants filtered").isNotEmpty();
    softly.assertThat(filteredOut).have(mutatedBy(id));
    softly.assertAll();

  }

  private Condition<? super MutationDetails> mutatedBy(final String id) {
    return new  Condition<MutationDetails>() {
      @Override
      public boolean matches(MutationDetails value) {
        return value.getId().getMutator().equals(id);
      }
      
    };
  }

  private F<MutationDetails, Boolean> notIn(
      final Collection<MutationDetails> actual) {
    return new F<MutationDetails, Boolean>() {
>>>>>>> 1d9da7cd

      @Override
      public Boolean apply(MutationDetails a) {
        return !actual.contains(a);
      }
      
    };
  }

  private void assertFiltersNMutants(int n, GregorMutater mutator, Sample s, SoftAssertions softly) {
    List<MutationDetails> mutations = mutator.findMutations(s.className);
    Collection<MutationDetails> actual = filter(s.clazz, mutations, mutator);
    
    checkHasNMutants(n, s, softly, mutations);
    
    softly.assertThat(mutations.size() == 0 && n == 0)
    .describedAs("Expecting no mutations to be filtered, but none were produced")
    .isFalse();
    

    softly.assertThat(actual)
    .describedAs("Expected to filter out " + n + " mutants but filtered "
                  + (mutations.size() - actual.size()) + " for compiler " + s.compiler
                  + " " + s.clazz)
    .hasSize(mutations.size() - n);
  }

  private void checkHasNMutants(int n, Sample s, SoftAssertions softly,
      List<MutationDetails> mutations) {
    softly.assertThat(mutations.size()) 
    .describedAs("Fewer mutations produced than expected with " + s.compiler + ". This test has a bug in it.\n" + s.clazz)
    .isGreaterThanOrEqualTo(n);
  }

  private GregorMutater mutateFromResourceDir() {
    return new GregorMutater(source, True.<MethodInfo>all(), mutators);
  }
  
  private GregorMutater mutateFromClassLoader() {
    return new GregorMutater( ClassloaderByteArraySource.fromContext(), True.<MethodInfo>all(), mutators);
  }
  
  
  private String makeClassName(String sample, String compiler) {
    String clazz = MessageFormat.format(path, sample, compiler);
    return clazz;
  }
  
  
  private List<Sample> samples(final String sample) {
    F<String, Option<Sample>> toPair = new F<String, Option<Sample>>() {
      @Override
      public Option<Sample> apply(String compiler) {
        String clazz = makeClassName(sample, compiler);
        Option<byte[]> bs = source.getBytes(clazz);
        if (bs.hasSome()) {
          Sample p = new Sample();
          p.className = ClassName.fromString(clazz);
          p.clazz = ClassTree.fromBytes(bs.value());
          p.compiler = compiler;
          return Option.some(p);
        }
        return Option.none();

      }
      
    };
    return FCollection.flatMap(COMPILERS, toPair);
  }
  
  private boolean atLeastOneSampleExists(String sample) {
    for (String compiler : COMPILERS) {
      String clazz = makeClassName(sample, compiler);
      if (source.getBytes(clazz).hasSome()) {
        return true;
      }
    }
    throw new RuntimeException("No samples found for any compiler for " + sample);
  }
  
  private Collection<MutationDetails> filter(ClassTree clazz,
      List<MutationDetails> mutations, Mutater mutator) {
    testee.begin(clazz);
    Collection<MutationDetails> actual = testee.intercept(mutations, mutator);
    testee.end();
    return actual;
  }

  
  private Sample sampleForClass(Class<?> clazz) {
    ClassloaderByteArraySource source = ClassloaderByteArraySource.fromContext();
    Sample s = new Sample();
    s.className = ClassName.fromClass(clazz);
    s.clazz = ClassTree.fromBytes(source.getBytes(clazz.getName()).value());
    s.compiler = "current";
    return s;
  }
}

class Sample {
  ClassName className;
  String compiler;
  ClassTree clazz;
}<|MERGE_RESOLUTION|>--- conflicted
+++ resolved
@@ -116,11 +116,7 @@
   }
   
   public void assertFiltersNMutationFromClass(int n, Class<?> clazz) {
-<<<<<<< HEAD
     Sample s = makeSampleForCurrentCompiler(clazz);
-=======
-    Sample s = sampleForClass(clazz);
->>>>>>> 1d9da7cd
     
     SoftAssertions softly = new SoftAssertions();
     
@@ -129,7 +125,6 @@
     softly.assertAll();
   }
 
-<<<<<<< HEAD
   private Sample makeSampleForCurrentCompiler(Class<?> clazz) {
     ClassloaderByteArraySource source = ClassloaderByteArraySource.fromContext();
     Sample s = new Sample();
@@ -139,7 +134,6 @@
     return s;
   }
 
-=======
   public void assertFiltersMutationsFromMutator(String id, Class<?> clazz) {
     Sample s = sampleForClass(clazz);
     GregorMutater mutator = mutateFromClassLoader();
@@ -170,8 +164,6 @@
   private F<MutationDetails, Boolean> notIn(
       final Collection<MutationDetails> actual) {
     return new F<MutationDetails, Boolean>() {
->>>>>>> 1d9da7cd
-
       @Override
       public Boolean apply(MutationDetails a) {
         return !actual.contains(a);
